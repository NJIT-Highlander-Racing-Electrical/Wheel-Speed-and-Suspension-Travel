--- conflicted
+++ resolved
@@ -1,964 +1,739 @@
-/*********************************************************************************
-*
-*   BajaCAN.h  -- Version 1.4.1
-*
-*   The goal of this BajaCAN header/driver is to enable all subsystems throughout
-*   the vehicle to use the same variables, data types, and functions. That way,
-*   any changes made to the CAN bus system can easily be applied to each subsystem
-*   by simply updating the version of this file.
-*
-*   This driver is based on the arduino-CAN library by sandeepmistry. Since all of
-*   the built-in functions to this library work well, we can simply call its
-*   functions in this program.
-*
-*   This driver serves several functions:
-*
-
-*     *** CAN Setup/Initialization ***
-*
-*     This CAN driver declares all of the variables that will be used in
-*     CAN transmissions. That way, there is no confusion as to what data packet
-*     a variable name refers to. In addition, declaring the variables in the CAN
-*     header file allows for each variable to have the same data type. If one
-*     subsystem were to use a float for an RPM value while another uses an integer,
-*     there is a chance we could run into issues.
-*
-*     Before using CAN, several initialization steps must be taken. Since this must
-*     happen during the setup() of the main code, there is a function named
-*     setupCAN() that can be called in the setup() portion to execute all CAN setup.
-*     By default, arduino-CAN uses GPIO_5 for CAN-TX and GPIO-4 for CAN_RX. We will
-*     most likely not use these defaults as GPIO_5 is also used for SPI Chip Select.
-*     Ideally, all subsystems will use the same pair of GPIO for CAN that do not
-*     have any special functions. However, if setup does differ between subsystems,
-*     setupCAN() has optional arguments for baud rate, GPIO, send frequency, etc.
-*     The only argument that must be passed into setupCAN is a subsystem name
-*     (e.g. DASHBOARD) which is used to determine which CAN messages should be
-*     transmitted from each subsystem.
-*
-*     A pinout for the ESP32's we use can be found here:
-*     https://lastminuteengineers.com/wp-content/uploads/iot/ESP32-Pinout.png
-*
-*     While most pins can technically be used for CAN, some should be avoided.
-*     - GPIO0, GPIO2, GPIO5, GPIO12, and GPIO15 are strapping pins used during boot
-*     - GPIO34, GPIO35, GPIO36, and GPIO39 are input-only pins
-*     - GPIO5, GPIO18, GPIO19, and GPIO23 are used for SPI
-*     - GPIO21 and GPIO22 are used for I2C
-*     - GPIO1 and GPIO3 are used for Serial communication with a PC
-*
-*     Also in CAN setup, we must configure the data rate to be used. This can be
-*     50Kbps, 80Kbps, 100Kbps, etc. We will generally use 500Kbps as it provides a
-*     sufficiently high data rate which also being slow enough to make signal issues
-*     less common. Note that newer ESP32 microcontrollers have an issue in their CAN
-*     hardware that causes them to run at half of the provided data rate. Therefore,
-*     most of our subsytems should be configured at 1000Kbps.
-*
-*
-*
-*     *** CAN Receiving ***
-*
-*     This part of the driver is responsible for parsing incoming packets, getting the
-*     packet ID, and then sorting the receiving data into the proper variable. For
-*     simplicity purposes, each subsystem sorts all valid data transmissions it
-*     receives, even if that data packet isn't pertient to its function. Hardware
-*     limitations should not be an issue, as CAN has its own dedicated core for
-*     processing on each subsystem. The ESP32 also has plenty of memory to store all of
-*     the data packets we use in CAN transmission.
-*
-*     When the program needs to work with a variable, such as updating a display or
-*     saving data to an SD card, it can simply pass the variable knowing the CAN
-*     driver has updated it with the newest value.
-*
-*
-*
-*     *** CAN Sending ***
-*
-*     This driver categorizes each variable based off of which subsystem should be
-*     sending it. By passing through a subsystem name in setupCAN(), the subsybstem is
-*     essentially telling the CAN driver, "Hey, I'm the CVT." Then, the driver would know
-*     to only send CAN packets that the CVT should be updating with new data. Something
-*     like the dashboard should never be reporting an RPM value to the rest of the vehicle
-*     since it's not obtaining that data. This makes writing the main code easier, as CAN
-*     data can just be sent on a fixed interval without any intervention by the main code.
-*
-*
-*     *** Status Bits ***
-*
-*      Each subsystem has one integer dedicated to status bits. If all is good, the subsystem
-*      transmits a 1, but any issues result in a 0 being transmitted. This allows the data systems
-*      (Base Station and DAS) to get reports of subsystem health. These data systems can also send
-*      a packet with the RTR (Remote Transmission Request) bit set, essentially requesting that the
-*      subsystem reports its health. This is useful in the situation where a subsystem loses
-*      communication after it has been established. Ideally, this can also be expanded to use all
-*      16 bits for different status flags. For example, the wheel speed subsystem could use 8 flags
-*      for each of the 8 sensors onboard.
-*
-*
-*
-*     *** Roadmap Ideas ***
-*       - Implement a flag that is set when a data value is updated, and reset when
-*         the main core reads that new data value. This could be practical in
-*         situations where we need to be sure that the data we're using is recent.
-*         There could even be a flag received from the main code that the CAN driver
-*         uses to know when it has data to send out
-*
-*
-************************************************************************************/
-
-// Include sandeepmistry's arduino-CAN library
-#include "arduino-CAN/src/CAN.h"
-
-// Definitions for all CAN setup parameters
-#define CAN_BAUD_RATE 500E3
-#define CAN_TX_GPIO 25
-#define CAN_RX_GPIO 26
-
-// Number of milliseconds to wait between transmissions
-int canSendInterval = 50;
-// Definition to log the last time that a CAN message was sent
-int lastCanSendTime = 0;
-
-// Task to run on second core (dual-core processing)
-TaskHandle_t CAN_Task;
-
-// Defines a list of acceptable subsystem names that can be used in setupCAN(<subsystem>)
-enum Subsystem {
-  CVT,
-  DASHBOARD,
-  DAS,
-  WHEEL_SPEED,
-  PEDALS,
-  BASE_STATION
-};
-
-// Declare the variable for the subsystem this driver should use
-// This will be used to modify the data that is sent from this
-Subsystem currentSubsystem;
-
-// Definitions for all CAN IDs (in hex form) here:
-
-// CVT Tachometer CAN IDs
-const int primaryRPM_ID = 0x01;
-const int secondaryRPM_ID = 0x02;
-const int primaryTemperature_ID = 0x03;
-const int secondaryTemperature_ID = 0x04;
-
-// Wheel Speed Sensors CAN IDs
-const int frontLeftWheelSpeed_ID = 0x0B;
-const int frontRightWheelSpeed_ID = 0x0C;
-const int rearLeftWheelSpeed_ID = 0x0D;
-const int rearRightWheelSpeed_ID = 0x0E;
-
-// Wheel Speed States CAN IDs (for slip and skid)
-const int frontLeftWheelState_ID = 0x0F;
-const int frontRightWheelState_ID = 0x10;
-const int rearLeftWheelState_ID = 0x11;
-const int rearRightWheelState_ID = 0x12;
-
-// Pedal Sensors CAN IDs
-const int gasPedalPercentage_ID = 0x15;
-const int brakePedalPercentage_ID = 0x16;
-const int frontBrakePressure_ID = 0x17;
-const int rearBrakePressure_ID = 0x18;
-
-// Suspension Displacement CAN IDs
-const int frontLeftDisplacement_ID = 0x1F;
-const int frontRightDisplacement_ID = 0x20;
-const int rearLeftDisplacement_ID = 0x21;
-const int rearRightDisplacement_ID = 0x22;
-
-// DAS (Data Acquisition System) CAN IDs
-const int accelerationX_ID = 0x29;
-const int accelerationY_ID = 0x2A;
-const int accelerationZ_ID = 0x2B;
-const int gyroscopeRoll_ID = 0x2C;
-const int gyroscopePitch_ID = 0x2D;
-const int gyroscopeYaw_ID = 0x2E;
-const int gpsLatitude_ID = 0x2F;
-const int gpsLongitude_ID = 0x30;
-const int gpsTimeHour_ID = 0x31;
-const int gpsTimeMinute_ID = 0x32;
-const int gpsTimeSecond_ID = 0x33;
-const int gpsDateMonth_ID = 0x34;
-const int gpsDateDay_ID = 0x35;
-const int gpsDateYear_ID = 0x36;
-const int gpsAltitude_ID = 0x37;
-const int gpsHeading_ID = 0x38;
-const int gpsVelocity_ID = 0x39;
-const int batteryPercentage_ID = 0x3A;
-
-// Dashboard CAN IDs
-const int sdLoggingActive_ID = 0x42;
-const int dataScreenshotFlag_ID = 0x43;
-
-// Status Bits
-const int statusCVT_ID = 0x5A;
-const int statusBaseStation_ID = 0x5B;
-const int statusDashboard_ID = 0x5C;
-const int statusDAS_ID = 0x5D;
-const int statusWheels_ID = 0x5E;
-const int statusPedals_ID = 0x5F;
-
-// Declarations for all variables to be used here:
-
-// CVT Tachometer
-volatile int primaryRPM;
-volatile int secondaryRPM;
-volatile int primaryTemperature;
-volatile int secondaryTemperature;
-
-// Wheel Speed Sensors CAN
-volatile float frontLeftWheelSpeed;
-volatile float frontRightWheelSpeed;
-volatile float rearLeftWheelSpeed;
-volatile float rearRightWheelSpeed;
-
-// Wheel States
-volatile int frontLeftWheelState;
-volatile int frontRightWheelState;
-volatile int rearLeftWheelState;
-volatile int rearRightWheelState;
-
-// Pedal Sensors CAN
-volatile int gasPedalPercentage;
-volatile int brakePedalPercentage;
-volatile int frontBrakePressure;
-volatile int rearBrakePressure;
-
-// Suspension Displacement CAN
-volatile float frontLeftDisplacement;
-volatile float frontRightDisplacement;
-volatile float rearLeftDisplacement;
-volatile float rearRightDisplacement;
-
-// DAS (Data Acquisition System) CAN
-volatile float accelerationX;
-volatile float accelerationY;
-volatile float accelerationZ;
-volatile float gyroscopeRoll;
-volatile float gyroscopePitch;
-volatile float gyroscopeYaw;
-volatile float gpsLatitude;
-volatile float gpsLongitude;
-volatile int gpsTimeHour;
-volatile int gpsTimeMinute;
-volatile int gpsTimeSecond;
-volatile int gpsDateMonth;
-volatile int gpsDateDay;
-volatile int gpsDateYear;
-volatile int gpsAltitude;
-volatile int gpsHeading;
-volatile int gpsVelocity;
-volatile int batteryPercentage;
-
-// Dashboard CAN
-volatile int sdLoggingActive;
-volatile int dataScreenshotFlag;
-
-// Status Bits
-volatile uint8_t statusCVT;
-volatile uint8_t statusBaseStation;
-volatile uint8_t statusDashboard;
-volatile uint8_t statusDAS;
-volatile uint8_t statusWheels;
-volatile uint8_t statusPedals;
-
-// Declaraction for CAN_Task_Code second core program
-void CAN_Task_Code(void *pvParameters);
-
-// This setupCAN() function should be called in void setup() of the main program
-void setupCAN(Subsystem name, int sendInterval = canSendInterval, int rxGpio = CAN_RX_GPIO, int txGpio = CAN_TX_GPIO, int baudRate = CAN_BAUD_RATE) {
-
-  // Assign currentSubsystem based on passed through name
-  currentSubsystem = name;
-
-  // If user specified a different sendInterval in setupCAN(), assign that
-  // Otherwise, it will just remain as default canSendInterval value
-  canSendInterval = sendInterval;
-
-  // Reconfigure pins used for CAN from defaults
-  CAN.setPins(rxGpio, txGpio);
-
-  if (!CAN.begin(baudRate)) {
-    Serial.println("Starting CAN failed!");
-    while (1)
-      ;
-  } else {
-    Serial.println("CAN Initialized");
-  }
-
-  // create a task that will be executed in the CAN_Task_Code() function, with priority 1 and executed on core 0
-  xTaskCreatePinnedToCore(
-    CAN_Task_Code, /* Task function. */
-    "CAN_Task",    /* name of task. */
-    10000,         /* Stack size of task */
-    NULL,          /* parameter of the task */
-    1,             /* priority of the task */
-    &CAN_Task,     /* Task handle to keep track of created task */
-    0);            /* pin task to core 0 */
-
-  // Delay for stability; may not be necessary but only executes once
-  delay(500);
-}
-
-// CAN_Task executes on secondary core of ESP32 and its sole function is CAN
-// All other processing is done on primary core
-void CAN_Task_Code(void *pvParameters) {
-  Serial.print("CAN_Task running on core ");
-  Serial.println(xPortGetCoreID());
-
-  for (;;) {
-
-    // Check if a packet has been received
-    // Returns the packet size in bytes or 0 if no packet received
-    int packetSize = CAN.parsePacket();
-    int packetId;
-
-    if ((packetSize > 0) || (CAN.packetRtr() && CAN.packetId() != -1)) {
-      // received a packet
-      packetId = CAN.packetId();  // Get the packet ID
-
-      //Serial.print("packetid: ");
-      //Serial.println(packetId);
-
-      // Sort data packet to correct variable based on ID
-      switch (packetId) {
-
-        // Primary RPM Case
-        case primaryRPM_ID:
-          primaryRPM = CAN.parseInt();
-          break;
-
-        // Secondary RPM Case
-        case secondaryRPM_ID:
-          secondaryRPM = CAN.parseInt();
-          break;
-
-        // CVT Primary Temperature Case
-        case primaryTemperature_ID:
-          primaryTemperature = CAN.parseInt();
-          break;
-
-        // CVT Secondary Temperature Case
-        case secondaryTemperature_ID:
-          secondaryTemperature = CAN.parseInt();
-          break;
-
-        // Wheel Speed Sensors RPM Case
-        case frontLeftWheelSpeed_ID:
-          frontLeftWheelSpeed = CAN.parseFloat();
-          break;
-
-        // Wheel Speed Sensors RPM Case
-        case frontRightWheelSpeed_ID:
-          frontRightWheelSpeed = CAN.parseFloat();
-          break;
-
-        // Wheel Speed Sensors RPM  Case
-        case rearLeftWheelSpeed_ID:
-          rearLeftWheelSpeed = CAN.parseFloat();
-          break;
-
-        // Wheel Speed Sensors RPM Case
-        case rearRightWheelSpeed_ID:
-          rearRightWheelSpeed = CAN.parseFloat();
-          break;
-
-        // Wheel Speed Sensors State Case
-        case frontLeftWheelState_ID:
-          frontLeftWheelState = CAN.parseInt();
-          break;
-
-        // Wheel Speed Sensors State Case
-        case frontRightWheelState_ID:
-          frontRightWheelState = CAN.parseInt();
-          break;
-
-        // Wheel Speed Sensors State Case
-        case rearLeftWheelState_ID:
-          rearLeftWheelState = CAN.parseInt();
-          break;
-
-        // Wheel Speed Sensors State Case
-        case rearRightWheelState_ID:
-          rearRightWheelState = CAN.parseInt();
-          break;
-
-        // Pedal Sensors Case
-        case gasPedalPercentage_ID:
-          gasPedalPercentage = CAN.parseInt();
-          break;
-
-        // Pedal Sensors Case
-        case brakePedalPercentage_ID:
-          brakePedalPercentage = CAN.parseInt();
-          break;
-
-        // Pedal Sensors Case
-        case frontBrakePressure_ID:
-          frontBrakePressure = CAN.parseInt();
-          break;
-
-        // Pedal Sensors Case
-        case rearBrakePressure_ID:
-          rearBrakePressure = CAN.parseInt();
-          break;
-
-        // Suspension Displacement Case
-        case frontLeftDisplacement_ID:
-          frontLeftDisplacement = CAN.parseFloat();
-          break;
-
-        // Suspension Displacement Case
-        case frontRightDisplacement_ID:
-          frontRightDisplacement = CAN.parseFloat();
-          break;
-
-        // Suspension Displacement Case
-        case rearLeftDisplacement_ID:
-          rearLeftDisplacement = CAN.parseFloat();
-          break;
-
-        // Suspension Displacement Case
-        case rearRightDisplacement_ID:
-          rearRightDisplacement = CAN.parseFloat();
-          break;
-
-        // DAS Accel Case
-        case accelerationX_ID:
-          accelerationX = CAN.parseFloat();
-          break;
-
-        // DAS Accel Case
-        case accelerationY_ID:
-          accelerationY = CAN.parseFloat();
-          break;
-
-        // DAS Accel Case
-        case accelerationZ_ID:
-          accelerationZ = CAN.parseFloat();
-          break;
-
-        // DAS Gyro Case
-        case gyroscopeRoll_ID:
-          gyroscopeRoll = CAN.parseFloat();
-          break;
-
-        // DAS Gyro Case
-        case gyroscopePitch_ID:
-          gyroscopePitch = CAN.parseFloat();
-          break;
-
-        // DAS Gyro Case
-        case gyroscopeYaw_ID:
-          gyroscopeYaw = CAN.parseFloat();
-          break;
-
-        // DAS GPS Position Case
-        case gpsLatitude_ID:
-          gpsLatitude = CAN.parseFloat();
-          break;
-
-        // DAS GPS Position Case
-        case gpsLongitude_ID:
-          gpsLongitude = CAN.parseFloat();
-          break;
-
-        // DAS GPS Time Case
-        case gpsTimeHour_ID:
-          gpsTimeHour = CAN.parseInt();
-          break;
-
-        // DAS GPS Time Case
-        case gpsTimeMinute_ID:
-          gpsTimeMinute = CAN.parseInt();
-          break;
-
-        // DAS GPS Time Case
-        case gpsTimeSecond_ID:
-          gpsTimeSecond = CAN.parseInt();
-          break;
-
-        // DAS GPS Date Case
-        case gpsDateMonth_ID:
-          gpsDateMonth = CAN.parseInt();
-          break;
-
-        // DAS GPS Date Case
-        case gpsDateDay_ID:
-          gpsDateDay = CAN.parseInt();
-          break;
-
-        // DAS GPS Date Case
-        case gpsDateYear_ID:
-          gpsDateYear = CAN.parseInt();
-          break;
-
-        // DAS GPS Altitude Case
-        case gpsAltitude_ID:
-          gpsAltitude = CAN.parseInt();
-          break;
-
-        // DAS GPS Heading Case
-        case gpsHeading_ID:
-          gpsHeading = CAN.parseInt();
-          break;
-
-        // DAS GPS Velocity Case
-        case gpsVelocity_ID:
-          gpsVelocity = CAN.parseInt();
-          break;
-
-        // DAS Battery Percentage Case
-        case batteryPercentage_ID:
-          batteryPercentage = CAN.parseInt();
-          break;
-
-        // Dashboard SD Logging Active Case
-        case sdLoggingActive_ID:
-          sdLoggingActive = CAN.parseInt();
-          break;
-
-        // Dashboard Data Screenshot Flag Case
-        case dataScreenshotFlag_ID:
-          dataScreenshotFlag = CAN.parseInt();
-          break;
-
-        default:
-          Serial.print("Unrecognized CAN ID: ");
-          Serial.println(packetId);
-
-          while (CAN.available()) {
-            int value = CAN.read();  // Read each byte individually
-            Serial.print(value);
-          }
-          Serial.println();
-          break;
-      }
-    }
-
-    if ((millis() - lastCanSendTime) > canSendInterval) {
-
-      lastCanSendTime = millis();
-
-      delay(canSendInterval / 2);  // Delay for half of our send interval. This should allow Watchdog to reset during IDLE without interfering with the functionality of the program. For the default interval (100ms), we provide a 50ms delay
-
-      switch (currentSubsystem) {
-
-        case CVT:
-          CAN.beginPacket(primaryRPM_ID);
-          CAN.print(primaryRPM);
-          CAN.endPacket();
-<<<<<<< HEAD
-
-          CAN.beginPacket(secondaryRPM_ID);
-          CAN.print(secondaryRPM);
-          CAN.endPacket();
-
-          CAN.beginPacket(primaryTemperature_ID);
-          CAN.print(primaryTemperature);
-          CAN.endPacket();
-
-          CAN.beginPacket(secondaryTemperature_ID);
-          CAN.print(secondaryTemperature);
-          CAN.endPacket();
-
-          break;
-
-        case WHEEL_SPEED:
-
-
-
-          Serial.println("We are sending:");
-
-          Serial.print("frontleftwheelspeed: ");
-          Serial.println(frontLeftWheelSpeed);
-
-          Serial.print("frontRightwheelspeed:");
-          Serial.println(frontRightWheelSpeed);
-
-          Serial.print("rearLeftwheelspeed: ");
-          Serial.println(rearLeftWheelSpeed);
-
-          Serial.print("rearRightwheelspeed: ");
-          Serial.println(rearRightWheelSpeed);
-
-
-          Serial.print("frontLeftWheelState: ");
-          Serial.println(frontLeftWheelState);
-
-          Serial.print("frontRightWheelState: ");
-          Serial.println(frontRightWheelState);
-
-          Serial.print("rearLeftWheelState: ");
-          Serial.println(rearLeftWheelState);
-
-          Serial.print("frontLeftDisplacement: ");
-          Serial.println(frontLeftDisplacement);
-           Serial.print("frontRightDisplacement: ");
-          Serial.println(frontRightDisplacement);
-           Serial.print("rearLeftDisplacement: ");
-          Serial.println(rearLeftDisplacement);
-           Serial.print("rearRightDisplacement: ");
-          Serial.println(rearRightDisplacement);
-
-
-
-
-          
-
-          // WHEEL RPMs
-          CAN.beginPacket(frontLeftWheelSpeed_ID);
-          CAN.print(frontLeftWheelSpeed, 1);
-          CAN.endPacket();
-          delay(5);
-
-          CAN.beginPacket(frontRightWheelSpeed_ID);
-          CAN.print(frontRightWheelSpeed, 1);
-          CAN.endPacket();
-           delay(5);
-
-          CAN.beginPacket(rearLeftWheelSpeed_ID);
-          CAN.print(rearLeftWheelSpeed, 1);
-          CAN.endPacket();
-           delay(5);
-
-          CAN.beginPacket(rearRightWheelSpeed_ID);
-          CAN.print(rearRightWheelSpeed, 1);
-          CAN.endPacket();
-           delay(5);
-
-/*
-          // WHEEL STATES
-          CAN.beginPacket(frontLeftWheelState_ID);
-          CAN.print(frontLeftWheelState);
-          CAN.endPacket();
-
-          CAN.beginPacket(frontRightWheelState_ID);
-          CAN.print(frontRightWheelState);
-          CAN.endPacket();
-
-          CAN.beginPacket(rearLeftWheelState_ID);
-          CAN.print(rearLeftWheelState);
-          CAN.endPacket();
-
-          CAN.beginPacket(rearRightWheelState_ID);
-          CAN.print(rearRightWheelState);
-          CAN.endPacket();
-*/
-          // SUSPENSION DISPLACEMENTS
-          CAN.beginPacket(frontLeftDisplacement_ID);
-          CAN.print(frontLeftDisplacement, 2);
-          CAN.endPacket();
-           delay(5);
-
-          CAN.beginPacket(frontRightDisplacement_ID);
-          CAN.print(frontRightDisplacement, 2);
-          CAN.endPacket();
-           delay(5);
-
-          CAN.beginPacket(rearLeftDisplacement_ID);
-          CAN.print(rearLeftDisplacement, 2);
-          CAN.endPacket();
-           delay(5);
-
-          CAN.beginPacket(rearRightDisplacement_ID);
-          CAN.print(rearRightDisplacement, 2);
-          CAN.endPacket();
-          
-
-          break;
-
-        case PEDALS:
-          CAN.beginPacket(gasPedalPercentage_ID);
-          CAN.print(gasPedalPercentage);
-          CAN.endPacket();
-
-          CAN.beginPacket(brakePedalPercentage_ID);
-          CAN.print(brakePedalPercentage);
-          CAN.endPacket();
-
-          CAN.beginPacket(frontBrakePressure_ID);
-          CAN.print(frontBrakePressure);
-          CAN.endPacket();
-
-          CAN.beginPacket(rearBrakePressure_ID);
-          CAN.print(rearBrakePressure);
-          CAN.endPacket();
-
-          break;
-
-        case DAS:
-          CAN.beginPacket(accelerationX_ID);
-          CAN.print(accelerationX);
-          CAN.endPacket();
-
-          CAN.beginPacket(accelerationY_ID);
-          CAN.print(accelerationY);
-          CAN.endPacket();
-
-          CAN.beginPacket(accelerationZ_ID);
-          CAN.print(accelerationZ);
-          CAN.endPacket();
-
-          CAN.beginPacket(gyroscopeRoll_ID);
-          CAN.print(gyroscopeRoll);
-          CAN.endPacket();
-
-          CAN.beginPacket(gyroscopePitch_ID);
-          CAN.print(gyroscopePitch);
-          CAN.endPacket();
-
-          CAN.beginPacket(gyroscopeYaw_ID);
-          CAN.print(gyroscopeYaw);
-          CAN.endPacket();
-
-          CAN.beginPacket(gpsLatitude_ID);
-          CAN.print(gpsLatitude, 6);
-          CAN.endPacket();
-
-          CAN.beginPacket(gpsLongitude_ID);
-          CAN.print(gpsLongitude, 6);
-          CAN.endPacket();
-
-          CAN.beginPacket(gpsTimeHour_ID);
-          CAN.print(gpsTimeHour);
-          CAN.endPacket();
-
-          CAN.beginPacket(gpsTimeMinute_ID);
-          CAN.print(gpsTimeMinute);
-          CAN.endPacket();
-
-          CAN.beginPacket(gpsTimeSecond_ID);
-          CAN.print(gpsTimeSecond);
-=======
-
-          CAN.beginPacket(secondaryRPM_ID);
-          CAN.print(secondaryRPM);
-          CAN.endPacket();
-
-          CAN.beginPacket(primaryTemperature_ID);
-          CAN.print(primaryTemperature);
-          CAN.endPacket();
-
-          CAN.beginPacket(secondaryTemperature_ID);
-          CAN.print(secondaryTemperature);
-          CAN.endPacket();
-
-          break;
-
-        case WHEEL_SPEED:
-
-
-
-          // WHEEL RPMs
-          CAN.beginPacket(frontLeftWheelSpeed_ID);
-          CAN.print(frontLeftWheelSpeed);
-          CAN.endPacket();
-
-          CAN.beginPacket(frontRightWheelSpeed_ID);
-          CAN.print(frontRightWheelSpeed);
-          CAN.endPacket();
-
-          CAN.beginPacket(rearLeftWheelSpeed_ID);
-          CAN.print(rearLeftWheelSpeed);
-          CAN.endPacket();
-
-          CAN.beginPacket(rearRightWheelSpeed_ID);
-          CAN.print(rearRightWheelSpeed);
-          CAN.endPacket();
-
-/*
-
-          // WHEEL STATES
-          CAN.beginPacket(frontLeftWheelState_ID);
-          CAN.print("255");
-          CAN.endPacket();
-          delay(5);
-
-
-          CAN.beginPacket(frontRightWheelState_ID);
-          CAN.print("254");
-          CAN.endPacket();
-          delay(5);
-
-
-          CAN.beginPacket(rearLeftWheelState_ID);
-          CAN.print("253");
-          CAN.endPacket();
-          delay(5);
-
-          CAN.beginPacket(rearRightWheelState_ID);
-          CAN.print("252");
-          CAN.endPacket();
-          delay(5);
-*/
-
-          // SUSPENSION DISPLACEMENTS
-          CAN.beginPacket(frontLeftDisplacement_ID);
-          CAN.print(frontLeftDisplacement, 2);
-          CAN.endPacket();
-
-          CAN.beginPacket(frontRightDisplacement_ID);
-          CAN.print(frontRightDisplacement, 2);
-          CAN.endPacket();
-
-          CAN.beginPacket(rearLeftDisplacement_ID);
-          CAN.print(rearLeftDisplacement, 2);
-          CAN.endPacket();
-
-          CAN.beginPacket(rearRightDisplacement_ID);
-          CAN.print(rearRightDisplacement, 2);
-          CAN.endPacket();
-
-
-          break;
-
-        case PEDALS:
-          CAN.beginPacket(gasPedalPercentage_ID);
-          CAN.print(gasPedalPercentage);
-          CAN.endPacket();
-
-          CAN.beginPacket(brakePedalPercentage_ID);
-          CAN.print(brakePedalPercentage);
-          CAN.endPacket();
-
-          CAN.beginPacket(frontBrakePressure_ID);
-          CAN.print(frontBrakePressure);
-          CAN.endPacket();
-
-          CAN.beginPacket(rearBrakePressure_ID);
-          CAN.print(rearBrakePressure);
-          CAN.endPacket();
-
-          break;
-
-        case DAS:
-          CAN.beginPacket(accelerationX_ID);
-          CAN.print(accelerationX);
-          CAN.endPacket();
-
-          CAN.beginPacket(accelerationY_ID);
-          CAN.print(accelerationY);
-          CAN.endPacket();
-
-          CAN.beginPacket(accelerationZ_ID);
-          CAN.print(accelerationZ);
-          CAN.endPacket();
-
-          CAN.beginPacket(gyroscopeRoll_ID);
-          CAN.print(gyroscopeRoll);
-          CAN.endPacket();
-
-          CAN.beginPacket(gyroscopePitch_ID);
-          CAN.print(gyroscopePitch);
-          CAN.endPacket();
-
-          CAN.beginPacket(gyroscopeYaw_ID);
-          CAN.print(gyroscopeYaw);
-          CAN.endPacket();
-
-          CAN.beginPacket(gpsLatitude_ID);
-          CAN.print(gpsLatitude, 6);
-          CAN.endPacket();
-
-          CAN.beginPacket(gpsLongitude_ID);
-          CAN.print(gpsLongitude, 6);
-          CAN.endPacket();
-
-          CAN.beginPacket(gpsTimeHour_ID);
-          CAN.print(gpsTimeHour);
-          CAN.endPacket();
-
-          CAN.beginPacket(gpsTimeMinute_ID);
-          CAN.print(gpsTimeMinute);
-          CAN.endPacket();
-
-          CAN.beginPacket(gpsTimeSecond_ID);
-          CAN.print(gpsTimeSecond);
-          CAN.endPacket();
-
-          CAN.beginPacket(gpsDateMonth_ID);
-          CAN.print(gpsDateMonth);
-          CAN.endPacket();
-
-          CAN.beginPacket(gpsDateDay_ID);
-          CAN.print(gpsDateDay);
-          CAN.endPacket();
-
-          CAN.beginPacket(gpsDateYear_ID);
-          CAN.print(gpsDateYear);
-          CAN.endPacket();
-
-          CAN.beginPacket(gpsAltitude_ID);
-          CAN.print(gpsAltitude);
-          CAN.endPacket();
-
-          CAN.beginPacket(gpsHeading_ID);
-          CAN.print(gpsHeading);
-          CAN.endPacket();
-
-          CAN.beginPacket(gpsVelocity_ID);
-          CAN.print(gpsVelocity);
-          CAN.endPacket();
-
-          CAN.beginPacket(batteryPercentage_ID);
-          CAN.print(batteryPercentage);
->>>>>>> 77a943ff
-          CAN.endPacket();
-          break;
-
-<<<<<<< HEAD
-          CAN.beginPacket(gpsDateMonth_ID);
-          CAN.print(gpsDateMonth);
-          CAN.endPacket();
-
-          CAN.beginPacket(gpsDateDay_ID);
-          CAN.print(gpsDateDay);
-          CAN.endPacket();
-
-          CAN.beginPacket(gpsDateYear_ID);
-          CAN.print(gpsDateYear);
-          CAN.endPacket();
-
-          CAN.beginPacket(gpsAltitude_ID);
-          CAN.print(gpsAltitude);
-          CAN.endPacket();
-
-          CAN.beginPacket(gpsHeading_ID);
-          CAN.print(gpsHeading);
-          CAN.endPacket();
-
-          CAN.beginPacket(gpsVelocity_ID);
-          CAN.print(gpsVelocity);
-          CAN.endPacket();
-
-          CAN.beginPacket(batteryPercentage_ID);
-          CAN.print(batteryPercentage);
-          CAN.endPacket();
-          break;
-
-        case DASHBOARD:
-          CAN.beginPacket(sdLoggingActive_ID);
-          CAN.print(sdLoggingActive);
-          CAN.endPacket();
-
-          CAN.beginPacket(dataScreenshotFlag_ID);
-          CAN.print(dataScreenshotFlag);
-          CAN.endPacket();
-
-=======
-        case DASHBOARD:
-          CAN.beginPacket(sdLoggingActive_ID);
-          CAN.print(sdLoggingActive);
-          CAN.endPacket();
-
-          CAN.beginPacket(dataScreenshotFlag_ID);
-          CAN.print(dataScreenshotFlag);
-          CAN.endPacket();
-
->>>>>>> 77a943ff
-          break;
-      }
-    }
-  }
+/*********************************************************************************
+*
+*   BajaCAN.h  -- Version 1.4.1
+*
+*   The goal of this BajaCAN header/driver is to enable all subsystems throughout
+*   the vehicle to use the same variables, data types, and functions. That way,
+*   any changes made to the CAN bus system can easily be applied to each subsystem
+*   by simply updating the version of this file.
+*
+*   This driver is based on the arduino-CAN library by sandeepmistry. Since all of
+*   the built-in functions to this library work well, we can simply call its
+*   functions in this program.
+*
+*   This driver serves several functions:
+*
+
+*     *** CAN Setup/Initialization ***
+*
+*     This CAN driver declares all of the variables that will be used in
+*     CAN transmissions. That way, there is no confusion as to what data packet
+*     a variable name refers to. In addition, declaring the variables in the CAN
+*     header file allows for each variable to have the same data type. If one
+*     subsystem were to use a float for an RPM value while another uses an integer,
+*     there is a chance we could run into issues.
+*
+*     Before using CAN, several initialization steps must be taken. Since this must
+*     happen during the setup() of the main code, there is a function named
+*     setupCAN() that can be called in the setup() portion to execute all CAN setup.
+*     By default, arduino-CAN uses GPIO_5 for CAN-TX and GPIO-4 for CAN_RX. We will
+*     most likely not use these defaults as GPIO_5 is also used for SPI Chip Select.
+*     Ideally, all subsystems will use the same pair of GPIO for CAN that do not
+*     have any special functions. However, if setup does differ between subsystems,
+*     setupCAN() has optional arguments for baud rate, GPIO, send frequency, etc.
+*     The only argument that must be passed into setupCAN is a subsystem name
+*     (e.g. DASHBOARD) which is used to determine which CAN messages should be
+*     transmitted from each subsystem.
+*
+*     A pinout for the ESP32's we use can be found here:
+*     https://lastminuteengineers.com/wp-content/uploads/iot/ESP32-Pinout.png
+*
+*     While most pins can technically be used for CAN, some should be avoided.
+*     - GPIO0, GPIO2, GPIO5, GPIO12, and GPIO15 are strapping pins used during boot
+*     - GPIO34, GPIO35, GPIO36, and GPIO39 are input-only pins
+*     - GPIO5, GPIO18, GPIO19, and GPIO23 are used for SPI
+*     - GPIO21 and GPIO22 are used for I2C
+*     - GPIO1 and GPIO3 are used for Serial communication with a PC
+*
+*     Also in CAN setup, we must configure the data rate to be used. This can be
+*     50Kbps, 80Kbps, 100Kbps, etc. We will generally use 500Kbps as it provides a
+*     sufficiently high data rate which also being slow enough to make signal issues
+*     less common. Note that newer ESP32 microcontrollers have an issue in their CAN
+*     hardware that causes them to run at half of the provided data rate. Therefore,
+*     most of our subsytems should be configured at 1000Kbps.
+*
+*
+*
+*     *** CAN Receiving ***
+*
+*     This part of the driver is responsible for parsing incoming packets, getting the
+*     packet ID, and then sorting the receiving data into the proper variable. For
+*     simplicity purposes, each subsystem sorts all valid data transmissions it
+*     receives, even if that data packet isn't pertient to its function. Hardware
+*     limitations should not be an issue, as CAN has its own dedicated core for
+*     processing on each subsystem. The ESP32 also has plenty of memory to store all of
+*     the data packets we use in CAN transmission.
+*
+*     When the program needs to work with a variable, such as updating a display or
+*     saving data to an SD card, it can simply pass the variable knowing the CAN
+*     driver has updated it with the newest value.
+*
+*
+*
+*     *** CAN Sending ***
+*
+*     This driver categorizes each variable based off of which subsystem should be
+*     sending it. By passing through a subsystem name in setupCAN(), the subsybstem is
+*     essentially telling the CAN driver, "Hey, I'm the CVT." Then, the driver would know
+*     to only send CAN packets that the CVT should be updating with new data. Something
+*     like the dashboard should never be reporting an RPM value to the rest of the vehicle
+*     since it's not obtaining that data. This makes writing the main code easier, as CAN
+*     data can just be sent on a fixed interval without any intervention by the main code.
+*
+*
+*     *** Status Bits ***
+*
+*      Each subsystem has one integer dedicated to status bits. If all is good, the subsystem
+*      transmits a 1, but any issues result in a 0 being transmitted. This allows the data systems
+*      (Base Station and DAS) to get reports of subsystem health. These data systems can also send
+*      a packet with the RTR (Remote Transmission Request) bit set, essentially requesting that the
+*      subsystem reports its health. This is useful in the situation where a subsystem loses
+*      communication after it has been established. Ideally, this can also be expanded to use all
+*      16 bits for different status flags. For example, the wheel speed subsystem could use 8 flags
+*      for each of the 8 sensors onboard.
+*
+*
+*
+*     *** Roadmap Ideas ***
+*       - Implement a flag that is set when a data value is updated, and reset when
+*         the main core reads that new data value. This could be practical in
+*         situations where we need to be sure that the data we're using is recent.
+*         There could even be a flag received from the main code that the CAN driver
+*         uses to know when it has data to send out
+*
+*
+************************************************************************************/
+
+// Include sandeepmistry's arduino-CAN library
+#include "arduino-CAN/src/CAN.h"
+
+// Definitions for all CAN setup parameters
+#define CAN_BAUD_RATE 500E3
+#define CAN_TX_GPIO 25
+#define CAN_RX_GPIO 26
+
+// Number of milliseconds to wait between transmissions
+int canSendInterval = 50;
+// Definition to log the last time that a CAN message was sent
+int lastCanSendTime = 0;
+
+// Task to run on second core (dual-core processing)
+TaskHandle_t CAN_Task;
+
+// Defines a list of acceptable subsystem names that can be used in setupCAN(<subsystem>)
+enum Subsystem {
+  CVT,
+  DASHBOARD,
+  DAS,
+  WHEEL_SPEED,
+  PEDALS,
+  BASE_STATION
+};
+
+// Declare the variable for the subsystem this driver should use
+// This will be used to modify the data that is sent from this
+Subsystem currentSubsystem;
+
+// Definitions for all CAN IDs (in hex form) here:
+
+// CVT Tachometer CAN IDs
+const int primaryRPM_ID = 0x01;
+const int secondaryRPM_ID = 0x02;
+const int primaryTemperature_ID = 0x03;
+const int secondaryTemperature_ID = 0x04;
+
+// Wheel Speed Sensors CAN IDs
+const int frontLeftWheelSpeed_ID = 0x0B;
+const int frontRightWheelSpeed_ID = 0x0C;
+const int rearLeftWheelSpeed_ID = 0x0D;
+const int rearRightWheelSpeed_ID = 0x0E;
+
+// Wheel Speed States CAN IDs (for slip and skid)
+const int frontLeftWheelState_ID = 0x0F;
+const int frontRightWheelState_ID = 0x10;
+const int rearLeftWheelState_ID = 0x11;
+const int rearRightWheelState_ID = 0x12;
+
+// Pedal Sensors CAN IDs
+const int gasPedalPercentage_ID = 0x15;
+const int brakePedalPercentage_ID = 0x16;
+const int frontBrakePressure_ID = 0x17;
+const int rearBrakePressure_ID = 0x18;
+
+// Suspension Displacement CAN IDs
+const int frontLeftDisplacement_ID = 0x1F;
+const int frontRightDisplacement_ID = 0x20;
+const int rearLeftDisplacement_ID = 0x21;
+const int rearRightDisplacement_ID = 0x22;
+
+// DAS (Data Acquisition System) CAN IDs
+const int accelerationX_ID = 0x29;
+const int accelerationY_ID = 0x2A;
+const int accelerationZ_ID = 0x2B;
+const int gyroscopeRoll_ID = 0x2C;
+const int gyroscopePitch_ID = 0x2D;
+const int gyroscopeYaw_ID = 0x2E;
+const int gpsLatitude_ID = 0x2F;
+const int gpsLongitude_ID = 0x30;
+const int gpsTimeHour_ID = 0x31;
+const int gpsTimeMinute_ID = 0x32;
+const int gpsTimeSecond_ID = 0x33;
+const int gpsDateMonth_ID = 0x34;
+const int gpsDateDay_ID = 0x35;
+const int gpsDateYear_ID = 0x36;
+const int gpsAltitude_ID = 0x37;
+const int gpsHeading_ID = 0x38;
+const int gpsVelocity_ID = 0x39;
+const int batteryPercentage_ID = 0x3A;
+
+// Dashboard CAN IDs
+const int sdLoggingActive_ID = 0x42;
+const int dataScreenshotFlag_ID = 0x43;
+
+// Status Bits
+const int statusCVT_ID = 0x5A;
+const int statusBaseStation_ID = 0x5B;
+const int statusDashboard_ID = 0x5C;
+const int statusDAS_ID = 0x5D;
+const int statusWheels_ID = 0x5E;
+const int statusPedals_ID = 0x5F;
+
+// Declarations for all variables to be used here:
+
+// CVT Tachometer
+volatile int primaryRPM;
+volatile int secondaryRPM;
+volatile int primaryTemperature;
+volatile int secondaryTemperature;
+
+// Wheel Speed Sensors CAN
+volatile float frontLeftWheelSpeed;
+volatile float frontRightWheelSpeed;
+volatile float rearLeftWheelSpeed;
+volatile float rearRightWheelSpeed;
+
+// Wheel States
+volatile int frontLeftWheelState;
+volatile int frontRightWheelState;
+volatile int rearLeftWheelState;
+volatile int rearRightWheelState;
+
+// Pedal Sensors CAN
+volatile int gasPedalPercentage;
+volatile int brakePedalPercentage;
+volatile int frontBrakePressure;
+volatile int rearBrakePressure;
+
+// Suspension Displacement CAN
+volatile float frontLeftDisplacement;
+volatile float frontRightDisplacement;
+volatile float rearLeftDisplacement;
+volatile float rearRightDisplacement;
+
+// DAS (Data Acquisition System) CAN
+volatile float accelerationX;
+volatile float accelerationY;
+volatile float accelerationZ;
+volatile float gyroscopeRoll;
+volatile float gyroscopePitch;
+volatile float gyroscopeYaw;
+volatile float gpsLatitude;
+volatile float gpsLongitude;
+volatile int gpsTimeHour;
+volatile int gpsTimeMinute;
+volatile int gpsTimeSecond;
+volatile int gpsDateMonth;
+volatile int gpsDateDay;
+volatile int gpsDateYear;
+volatile int gpsAltitude;
+volatile int gpsHeading;
+volatile int gpsVelocity;
+volatile int batteryPercentage;
+
+// Dashboard CAN
+volatile int sdLoggingActive;
+volatile int dataScreenshotFlag;
+
+// Status Bits
+volatile uint8_t statusCVT;
+volatile uint8_t statusBaseStation;
+volatile uint8_t statusDashboard;
+volatile uint8_t statusDAS;
+volatile uint8_t statusWheels;
+volatile uint8_t statusPedals;
+
+// Declaraction for CAN_Task_Code second core program
+void CAN_Task_Code(void *pvParameters);
+
+// This setupCAN() function should be called in void setup() of the main program
+void setupCAN(Subsystem name, int sendInterval = canSendInterval, int rxGpio = CAN_RX_GPIO, int txGpio = CAN_TX_GPIO, int baudRate = CAN_BAUD_RATE) {
+
+  // Assign currentSubsystem based on passed through name
+  currentSubsystem = name;
+
+  // If user specified a different sendInterval in setupCAN(), assign that
+  // Otherwise, it will just remain as default canSendInterval value
+  canSendInterval = sendInterval;
+
+  // Reconfigure pins used for CAN from defaults
+  CAN.setPins(rxGpio, txGpio);
+
+  if (!CAN.begin(baudRate)) {
+    Serial.println("Starting CAN failed!");
+    while (1)
+      ;
+  } else {
+    Serial.println("CAN Initialized");
+  }
+
+  // create a task that will be executed in the CAN_Task_Code() function, with priority 1 and executed on core 0
+  xTaskCreatePinnedToCore(
+    CAN_Task_Code, /* Task function. */
+    "CAN_Task",    /* name of task. */
+    10000,         /* Stack size of task */
+    NULL,          /* parameter of the task */
+    1,             /* priority of the task */
+    &CAN_Task,     /* Task handle to keep track of created task */
+    0);            /* pin task to core 0 */
+
+  // Delay for stability; may not be necessary but only executes once
+  delay(500);
+}
+
+// CAN_Task executes on secondary core of ESP32 and its sole function is CAN
+// All other processing is done on primary core
+void CAN_Task_Code(void *pvParameters) {
+  Serial.print("CAN_Task running on core ");
+  Serial.println(xPortGetCoreID());
+
+  for (;;) {
+
+    // Check if a packet has been received
+    // Returns the packet size in bytes or 0 if no packet received
+    int packetSize = CAN.parsePacket();
+    int packetId;
+
+    if ((packetSize > 0) || (CAN.packetRtr() && CAN.packetId() != -1)) {
+      // received a packet
+      packetId = CAN.packetId();  // Get the packet ID
+
+      //Serial.print("packetid: ");
+      //Serial.println(packetId);
+
+      // Sort data packet to correct variable based on ID
+      switch (packetId) {
+
+        // Primary RPM Case
+        case primaryRPM_ID:
+          primaryRPM = CAN.parseInt();
+          break;
+
+        // Secondary RPM Case
+        case secondaryRPM_ID:
+          secondaryRPM = CAN.parseInt();
+          break;
+
+        // CVT Primary Temperature Case
+        case primaryTemperature_ID:
+          primaryTemperature = CAN.parseInt();
+          break;
+
+        // CVT Secondary Temperature Case
+        case secondaryTemperature_ID:
+          secondaryTemperature = CAN.parseInt();
+          break;
+
+        // Wheel Speed Sensors RPM Case
+        case frontLeftWheelSpeed_ID:
+          frontLeftWheelSpeed = CAN.parseFloat();
+          break;
+
+        // Wheel Speed Sensors RPM Case
+        case frontRightWheelSpeed_ID:
+          frontRightWheelSpeed = CAN.parseFloat();
+          break;
+
+        // Wheel Speed Sensors RPM  Case
+        case rearLeftWheelSpeed_ID:
+          rearLeftWheelSpeed = CAN.parseFloat();
+          break;
+
+        // Wheel Speed Sensors RPM Case
+        case rearRightWheelSpeed_ID:
+          rearRightWheelSpeed = CAN.parseFloat();
+          break;
+
+        // Wheel Speed Sensors State Case
+        case frontLeftWheelState_ID:
+          frontLeftWheelState = CAN.parseInt();
+          break;
+
+        // Wheel Speed Sensors State Case
+        case frontRightWheelState_ID:
+          frontRightWheelState = CAN.parseInt();
+          break;
+
+        // Wheel Speed Sensors State Case
+        case rearLeftWheelState_ID:
+          rearLeftWheelState = CAN.parseInt();
+          break;
+
+        // Wheel Speed Sensors State Case
+        case rearRightWheelState_ID:
+          rearRightWheelState = CAN.parseInt();
+          break;
+
+        // Pedal Sensors Case
+        case gasPedalPercentage_ID:
+          gasPedalPercentage = CAN.parseInt();
+          break;
+
+        // Pedal Sensors Case
+        case brakePedalPercentage_ID:
+          brakePedalPercentage = CAN.parseInt();
+          break;
+
+        // Pedal Sensors Case
+        case frontBrakePressure_ID:
+          frontBrakePressure = CAN.parseInt();
+          break;
+
+        // Pedal Sensors Case
+        case rearBrakePressure_ID:
+          rearBrakePressure = CAN.parseInt();
+          break;
+
+        // Suspension Displacement Case
+        case frontLeftDisplacement_ID:
+          frontLeftDisplacement = CAN.parseFloat();
+          break;
+
+        // Suspension Displacement Case
+        case frontRightDisplacement_ID:
+          frontRightDisplacement = CAN.parseFloat();
+          break;
+
+        // Suspension Displacement Case
+        case rearLeftDisplacement_ID:
+          rearLeftDisplacement = CAN.parseFloat();
+          break;
+
+        // Suspension Displacement Case
+        case rearRightDisplacement_ID:
+          rearRightDisplacement = CAN.parseFloat();
+          break;
+
+        // DAS Accel Case
+        case accelerationX_ID:
+          accelerationX = CAN.parseFloat();
+          break;
+
+        // DAS Accel Case
+        case accelerationY_ID:
+          accelerationY = CAN.parseFloat();
+          break;
+
+        // DAS Accel Case
+        case accelerationZ_ID:
+          accelerationZ = CAN.parseFloat();
+          break;
+
+        // DAS Gyro Case
+        case gyroscopeRoll_ID:
+          gyroscopeRoll = CAN.parseFloat();
+          break;
+
+        // DAS Gyro Case
+        case gyroscopePitch_ID:
+          gyroscopePitch = CAN.parseFloat();
+          break;
+
+        // DAS Gyro Case
+        case gyroscopeYaw_ID:
+          gyroscopeYaw = CAN.parseFloat();
+          break;
+
+        // DAS GPS Position Case
+        case gpsLatitude_ID:
+          gpsLatitude = CAN.parseFloat();
+          break;
+
+        // DAS GPS Position Case
+        case gpsLongitude_ID:
+          gpsLongitude = CAN.parseFloat();
+          break;
+
+        // DAS GPS Time Case
+        case gpsTimeHour_ID:
+          gpsTimeHour = CAN.parseInt();
+          break;
+
+        // DAS GPS Time Case
+        case gpsTimeMinute_ID:
+          gpsTimeMinute = CAN.parseInt();
+          break;
+
+        // DAS GPS Time Case
+        case gpsTimeSecond_ID:
+          gpsTimeSecond = CAN.parseInt();
+          break;
+
+        // DAS GPS Date Case
+        case gpsDateMonth_ID:
+          gpsDateMonth = CAN.parseInt();
+          break;
+
+        // DAS GPS Date Case
+        case gpsDateDay_ID:
+          gpsDateDay = CAN.parseInt();
+          break;
+
+        // DAS GPS Date Case
+        case gpsDateYear_ID:
+          gpsDateYear = CAN.parseInt();
+          break;
+
+        // DAS GPS Altitude Case
+        case gpsAltitude_ID:
+          gpsAltitude = CAN.parseInt();
+          break;
+
+        // DAS GPS Heading Case
+        case gpsHeading_ID:
+          gpsHeading = CAN.parseInt();
+          break;
+
+        // DAS GPS Velocity Case
+        case gpsVelocity_ID:
+          gpsVelocity = CAN.parseInt();
+          break;
+
+        // DAS Battery Percentage Case
+        case batteryPercentage_ID:
+          batteryPercentage = CAN.parseInt();
+          break;
+
+        // Dashboard SD Logging Active Case
+        case sdLoggingActive_ID:
+          sdLoggingActive = CAN.parseInt();
+          break;
+
+        // Dashboard Data Screenshot Flag Case
+        case dataScreenshotFlag_ID:
+          dataScreenshotFlag = CAN.parseInt();
+          break;
+
+        default:
+          Serial.print("Unrecognized CAN ID: ");
+          Serial.println(packetId);
+
+          while (CAN.available()) {
+            int value = CAN.read();  // Read each byte individually
+            Serial.print(value);
+          }
+          Serial.println();
+          break;
+      }
+    }
+
+    if ((millis() - lastCanSendTime) > canSendInterval) {
+
+      lastCanSendTime = millis();
+
+      delay(canSendInterval / 2);  // Delay for half of our send interval. This should allow Watchdog to reset during IDLE without interfering with the functionality of the program. For the default interval (100ms), we provide a 50ms delay
+
+      switch (currentSubsystem) {
+
+        case CVT:
+          CAN.beginPacket(primaryRPM_ID);
+          CAN.print(primaryRPM);
+          CAN.endPacket();
+
+          CAN.beginPacket(secondaryRPM_ID);
+          CAN.print(secondaryRPM);
+          CAN.endPacket();
+
+          CAN.beginPacket(primaryTemperature_ID);
+          CAN.print(primaryTemperature);
+          CAN.endPacket();
+
+          CAN.beginPacket(secondaryTemperature_ID);
+          CAN.print(secondaryTemperature);
+          CAN.endPacket();
+
+          break;
+
+        case WHEEL_SPEED:
+
+
+
+          // WHEEL RPMs
+          CAN.beginPacket(frontLeftWheelSpeed_ID);
+          CAN.print(frontLeftWheelSpeed);
+          CAN.endPacket();
+
+          CAN.beginPacket(frontRightWheelSpeed_ID);
+          CAN.print(frontRightWheelSpeed);
+          CAN.endPacket();
+
+          CAN.beginPacket(rearLeftWheelSpeed_ID);
+          CAN.print(rearLeftWheelSpeed);
+          CAN.endPacket();
+
+          CAN.beginPacket(rearRightWheelSpeed_ID);
+          CAN.print(rearRightWheelSpeed);
+          CAN.endPacket();
+
+/*
+
+          // WHEEL STATES
+          CAN.beginPacket(frontLeftWheelState_ID);
+          CAN.print("255");
+          CAN.endPacket();
+          delay(5);
+
+
+          CAN.beginPacket(frontRightWheelState_ID);
+          CAN.print("254");
+          CAN.endPacket();
+          delay(5);
+
+
+          CAN.beginPacket(rearLeftWheelState_ID);
+          CAN.print("253");
+          CAN.endPacket();
+          delay(5);
+
+          CAN.beginPacket(rearRightWheelState_ID);
+          CAN.print("252");
+          CAN.endPacket();
+          delay(5);
+*/
+
+          // SUSPENSION DISPLACEMENTS
+          CAN.beginPacket(frontLeftDisplacement_ID);
+          CAN.print(frontLeftDisplacement, 2);
+          CAN.endPacket();
+
+          CAN.beginPacket(frontRightDisplacement_ID);
+          CAN.print(frontRightDisplacement, 2);
+          CAN.endPacket();
+
+          CAN.beginPacket(rearLeftDisplacement_ID);
+          CAN.print(rearLeftDisplacement, 2);
+          CAN.endPacket();
+
+          CAN.beginPacket(rearRightDisplacement_ID);
+          CAN.print(rearRightDisplacement, 2);
+          CAN.endPacket();
+
+
+          break;
+
+        case PEDALS:
+          CAN.beginPacket(gasPedalPercentage_ID);
+          CAN.print(gasPedalPercentage);
+          CAN.endPacket();
+
+          CAN.beginPacket(brakePedalPercentage_ID);
+          CAN.print(brakePedalPercentage);
+          CAN.endPacket();
+
+          CAN.beginPacket(frontBrakePressure_ID);
+          CAN.print(frontBrakePressure);
+          CAN.endPacket();
+
+          CAN.beginPacket(rearBrakePressure_ID);
+          CAN.print(rearBrakePressure);
+          CAN.endPacket();
+
+          break;
+
+        case DAS:
+          CAN.beginPacket(accelerationX_ID);
+          CAN.print(accelerationX);
+          CAN.endPacket();
+
+          CAN.beginPacket(accelerationY_ID);
+          CAN.print(accelerationY);
+          CAN.endPacket();
+
+          CAN.beginPacket(accelerationZ_ID);
+          CAN.print(accelerationZ);
+          CAN.endPacket();
+
+          CAN.beginPacket(gyroscopeRoll_ID);
+          CAN.print(gyroscopeRoll);
+          CAN.endPacket();
+
+          CAN.beginPacket(gyroscopePitch_ID);
+          CAN.print(gyroscopePitch);
+          CAN.endPacket();
+
+          CAN.beginPacket(gyroscopeYaw_ID);
+          CAN.print(gyroscopeYaw);
+          CAN.endPacket();
+
+          CAN.beginPacket(gpsLatitude_ID);
+          CAN.print(gpsLatitude, 6);
+          CAN.endPacket();
+
+          CAN.beginPacket(gpsLongitude_ID);
+          CAN.print(gpsLongitude, 6);
+          CAN.endPacket();
+
+          CAN.beginPacket(gpsTimeHour_ID);
+          CAN.print(gpsTimeHour);
+          CAN.endPacket();
+
+          CAN.beginPacket(gpsTimeMinute_ID);
+          CAN.print(gpsTimeMinute);
+          CAN.endPacket();
+
+          CAN.beginPacket(gpsTimeSecond_ID);
+          CAN.print(gpsTimeSecond);
+          CAN.endPacket();
+
+          CAN.beginPacket(gpsDateMonth_ID);
+          CAN.print(gpsDateMonth);
+          CAN.endPacket();
+
+          CAN.beginPacket(gpsDateDay_ID);
+          CAN.print(gpsDateDay);
+          CAN.endPacket();
+
+          CAN.beginPacket(gpsDateYear_ID);
+          CAN.print(gpsDateYear);
+          CAN.endPacket();
+
+          CAN.beginPacket(gpsAltitude_ID);
+          CAN.print(gpsAltitude);
+          CAN.endPacket();
+
+          CAN.beginPacket(gpsHeading_ID);
+          CAN.print(gpsHeading);
+          CAN.endPacket();
+
+          CAN.beginPacket(gpsVelocity_ID);
+          CAN.print(gpsVelocity);
+          CAN.endPacket();
+
+          CAN.beginPacket(batteryPercentage_ID);
+          CAN.print(batteryPercentage);
+          CAN.endPacket();
+          break;
+
+        case DASHBOARD:
+          CAN.beginPacket(sdLoggingActive_ID);
+          CAN.print(sdLoggingActive);
+          CAN.endPacket();
+
+          CAN.beginPacket(dataScreenshotFlag_ID);
+          CAN.print(dataScreenshotFlag);
+          CAN.endPacket();
+
+          break;
+      }
+    }
+  }
 }